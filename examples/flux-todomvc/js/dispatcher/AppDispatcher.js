--- conflicted
+++ resolved
@@ -12,12 +12,8 @@
  */
 
 var Dispatcher = require('flux').Dispatcher;
-<<<<<<< HEAD
-var assign = require('react/lib/Object.assign');
-=======
 var assign = require('object-assign');
 
->>>>>>> bc532f76
 var AppDispatcher = assign(new Dispatcher(), {
 
   /**
