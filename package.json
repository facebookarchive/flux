--- conflicted
+++ resolved
@@ -60,11 +60,7 @@
   },
   "dependencies": {
     "fbemitter": "^2.0.0",
-<<<<<<< HEAD
-    "fbjs": "^2.0.0"
-=======
     "fbjs": "^3.0.0"
->>>>>>> e8addf24
   },
   "peerDependencies": {
     "react": "^15.0.2 || ^16.0.0-beta || ^16.0.0 || ^17.0.0"
